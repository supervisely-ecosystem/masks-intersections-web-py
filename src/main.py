import time
import numpy as np
import cv2

from supervisely.app.widgets import Container, Button
from sly_sdk.webpy import WebPyApplication
from sly_sdk.sly_logger import logger


<<<<<<< HEAD

from sly_sdk.sly import WebPyApplication
=======
button = globals().get("button", Button("Extract green", widget_id="widget_3"))
layout = globals().get("layout", Container(widgets=[button], widget_id="widget_4"))

local_cache = {}
last_geometry_version = {}


# Main script must have object "app" of WebApplication class 
app = WebPyApplication(layout=layout)
>>>>>>> 996c0af6


def download_green(image_id):
    from sly_sdk.api.api import Api
    server_address = app.get_server_address()
    api_token = app.get_api_token()
    api = Api(server_address, api_token, ignore_task_id=True)
    team_id = app.get_team_id()
    api.file.download(team_id, f"/green_mask/{image_id}.png", "/tmp/img.png")
    mask = cv2.imread("/tmp/img.png")
    mask = cv2.cvtColor(mask, cv2.COLOR_BGR2GRAY)
    return mask

<<<<<<< HEAD
app.run
=======
def extract_green(image, smooth=False):
    lower_green = np.array([35, 50, 50])
    upper_green = np.array([85, 255, 255])

    hsv_image = cv2.cvtColor(image, cv2.COLOR_RGB2HSV)
    green_mask = cv2.inRange(hsv_image, lower_green, upper_green)

    if smooth:
        kernel = np.ones((3, 3), np.uint8)
        green_mask = cv2.morphologyEx(green_mask, cv2.MORPH_OPEN, kernel)
        green_mask = cv2.morphologyEx(green_mask, cv2.MORPH_CLOSE, kernel)

    return green_mask

def extract_green_from_figure(green, figure):
    figure_geometry = figure.geometry
    x, y = figure_geometry["origin"]
    mask = figure_geometry["data"]
    green = green[y:y+mask.shape[0], x:x+mask.shape[1]]
    mask = np.where((green == 255) & (mask == 255), 255, 0)
    return mask


@app.event(app.Event.figure_geometry_saved)
def geometry_updated(event_payload):
    figure_id = event_payload["figureId"]
    t = time.perf_counter()
    figure = app.get_figure_by_id(figure_id)
    logger.debug("get figure time: %.4f ms", (time.perf_counter() - t) * 1000)
    if figure is None:
        return
    current_geom_version = figure.geometry_version
    last_geom_version = last_geometry_version.get(figure_id, None)
    last_geometry_version[figure_id] = current_geom_version + 2
    if last_geom_version is not None and last_geom_version >= current_geom_version:
        return
    t = time.perf_counter()
    img_id = app.get_current_image_id()
    logger.debug("get image id time: %.4f ms", (time.perf_counter() - t) * 1000)
    if img_id not in local_cache:
        t = time.perf_counter()
        green = download_green(img_id)
        logger.debug("download mask time: %.4f ms", (time.perf_counter() - t) * 1000)
        local_cache[img_id] = green
    else:
        green = local_cache[img_id]
    t = time.perf_counter()
    mask = extract_green_from_figure(green, figure)
    logger.debug("extract green from figure time: %.4f ms", (time.perf_counter() - t) * 1000)
    t = time.perf_counter()
    # figure = app.update_figures([figure])[0]
    app.update_figure_geometry(figure, mask)
    logger.debug("update figure time: %.4f ms", (time.perf_counter() - t) * 1000)


@button.click
def on_button_click():
    logger.debug("Button clicked!")
    img_id = app.get_current_image_id()
    if img_id not in local_cache:
        green = download_green(img_id)
        local_cache[img_id] = green

@app.run_function
def run_default(*args, **kwargs):
    print("args", [f"{i}. {arg}" for i, arg in enumerate(args, 1)])
    print("kwargs", kwargs)
>>>>>>> 996c0af6
<|MERGE_RESOLUTION|>--- conflicted
+++ resolved
@@ -7,10 +7,6 @@
 from sly_sdk.sly_logger import logger
 
 
-<<<<<<< HEAD
-
-from sly_sdk.sly import WebPyApplication
-=======
 button = globals().get("button", Button("Extract green", widget_id="widget_3"))
 layout = globals().get("layout", Container(widgets=[button], widget_id="widget_4"))
 
@@ -18,13 +14,13 @@
 last_geometry_version = {}
 
 
-# Main script must have object "app" of WebApplication class 
+# Main script must have object "app" of WebApplication class
 app = WebPyApplication(layout=layout)
->>>>>>> 996c0af6
 
 
 def download_green(image_id):
     from sly_sdk.api.api import Api
+
     server_address = app.get_server_address()
     api_token = app.get_api_token()
     api = Api(server_address, api_token, ignore_task_id=True)
@@ -34,9 +30,7 @@
     mask = cv2.cvtColor(mask, cv2.COLOR_BGR2GRAY)
     return mask
 
-<<<<<<< HEAD
-app.run
-=======
+
 def extract_green(image, smooth=False):
     lower_green = np.array([35, 50, 50])
     upper_green = np.array([85, 255, 255])
@@ -51,11 +45,12 @@
 
     return green_mask
 
+
 def extract_green_from_figure(green, figure):
     figure_geometry = figure.geometry
     x, y = figure_geometry["origin"]
     mask = figure_geometry["data"]
-    green = green[y:y+mask.shape[0], x:x+mask.shape[1]]
+    green = green[y : y + mask.shape[0], x : x + mask.shape[1]]
     mask = np.where((green == 255) & (mask == 255), 255, 0)
     return mask
 
@@ -100,8 +95,8 @@
         green = download_green(img_id)
         local_cache[img_id] = green
 
+
 @app.run_function
 def run_default(*args, **kwargs):
     print("args", [f"{i}. {arg}" for i, arg in enumerate(args, 1)])
-    print("kwargs", kwargs)
->>>>>>> 996c0af6
+    print("kwargs", kwargs)